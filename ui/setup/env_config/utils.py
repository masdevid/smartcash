"""
File: smartcash/ui/setup/env_config/utils.py
Deskripsi: Complete utility functions untuk environment config dengan semua method original
"""

import os
import sys
import time
import warnings
from typing import Dict, Any, List, Optional, Tuple
from pathlib import Path

# Import constants dari constants module
try:
    from .constants import (
        REQUIRED_FOLDERS, CONFIG_TEMPLATES, ESSENTIAL_CONFIGS,
        PROGRESS_RANGES, DRIVE_MOUNT_POINT, SMARTCASH_DRIVE_PATH, 
        REPO_CONFIG_PATH, STATUS_MESSAGES, PROGRESS_MESSAGES, RETRY_CONFIG
    )
except ImportError:
    # Fallback constants jika import gagal
    REQUIRED_FOLDERS = ['data', 'models', 'logs', 'config']
    SMARTCASH_DRIVE_PATH = '/content/drive/MyDrive/smartcash'
    REPO_CONFIG_PATH = '/content/drive/MyDrive/smartcash/config'
    DRIVE_MOUNT_POINT = '/content/drive'
    PROGRESS_RANGES = {}
    STATUS_MESSAGES = {}
    PROGRESS_MESSAGES = {}

# === ENVIRONMENT DETECTION ===
def is_colab_environment() -> bool:
    """🔍 Check Colab environment - one-liner"""
    return 'google.colab' in sys.modules or os.path.exists('/content')

def test_drive_readiness() -> bool:
    """🔧 Test Drive readiness - one-liner"""
    try: return Path(DRIVE_MOUNT_POINT).exists() and Path(f'{DRIVE_MOUNT_POINT}/MyDrive').exists()
    except Exception: return False

def refresh_environment_state_silent() -> bool:
    """🔄 Refresh environment state tanpa verbose logging - one-liner"""
    try:
        modules_to_clear = [m for m in sys.modules.keys() if m.startswith('smartcash.ui.setup.env_config')]
        for module in modules_to_clear:
            if hasattr(sys.modules[module], '_cached_state'): delattr(sys.modules[module], '_cached_state')
        return True
    except Exception: return False

def get_system_summary_minimal() -> Dict[str, str]:
    """📊 Get minimal system summary - one-liner"""
    try:
        import platform, psutil
        return {'python_version': platform.python_version(), 'system': platform.system(), 
               'memory_gb': f"{psutil.virtual_memory().total // (1024**3)}GB",
               'drive_status': 'Ready' if test_drive_readiness() else 'Not Ready',
               'environment': 'Colab' if is_colab_environment() else 'Local'}
    except Exception: return {'python_version': 'Unknown', 'system': 'Unknown', 'memory_gb': 'Unknown',
                             'drive_status': 'Unknown', 'environment': 'Colab' if is_colab_environment() else 'Local'}

# === PROGRESS MANAGEMENT ===
def update_progress_safe(ui_components: Dict[str, Any], value: int, message: str = "") -> bool:
    """🔄 Update progress dengan consistent API - one-liner"""
    try:
        progress_tracker = ui_components.get('progress_tracker')
        if progress_tracker and hasattr(progress_tracker, 'update_overall'): progress_tracker.update_overall(value, message)
        elif 'progress_bar' in ui_components:
            progress_bar = ui_components['progress_bar']
            if hasattr(progress_bar, 'value'): progress_bar.value = value
            if hasattr(progress_bar, 'description'): progress_bar.description = f"{value}%"
            if 'progress_message' in ui_components and message and hasattr(ui_components['progress_message'], 'value'): 
                ui_components['progress_message'].value = message
        return True
    except Exception: return False

def update_step_progress_safe(ui_components: Dict[str, Any], value: int, message: str = "") -> bool:
    """🔄 Update step progress - one-liner"""
    try:
        progress_tracker = ui_components.get('progress_tracker')
        return progress_tracker.update_step(value, message) if progress_tracker and hasattr(progress_tracker, 'update_step') else False
    except Exception: return False

def show_progress_safe(ui_components: Dict[str, Any], operation_name: str = None) -> bool:
    """👁️ Show progress tracker - one-liner"""
    try:
        progress_tracker = ui_components.get('progress_tracker')
        if progress_tracker:
            if hasattr(progress_tracker, 'show_for_operation') and operation_name: progress_tracker.show_for_operation(operation_name)
            elif hasattr(progress_tracker, 'show'): progress_tracker.show()
            return True
        elif 'progress_bar' in ui_components:
            ui_components['progress_bar'].layout.display = 'block'
            return True
        return False
    except Exception: return False

def hide_progress_safe(ui_components: Dict[str, Any]) -> bool:
    """🙈 Hide progress tracker - one-liner"""
    try:
        progress_tracker = ui_components.get('progress_tracker')
        if progress_tracker and hasattr(progress_tracker, 'hide'): progress_tracker.hide()
        elif 'progress_bar' in ui_components: ui_components['progress_bar'].layout.display = 'none'
        return True
    except Exception: return False

def complete_progress_safe(ui_components: Dict[str, Any], message: str = "✅ Selesai") -> bool:
    """🎉 Complete progress dengan success state - one-liner"""
    return update_progress_safe(ui_components, 100, message)

<<<<<<< HEAD
def error_progress_safe(ui_components: Dict[str, Any], message: str = "❌ Error") -> bool:
    """🚨 Set progress error state - one-liner"""
    return update_progress_safe(ui_components, 0, message)

def reset_progress_safe(ui_components: Dict[str, Any]) -> bool:
    """🔄 Reset progress ke initial state - one-liner"""
    return update_progress_safe(ui_components, 0, "🚀 Siap memulai...")

# === VALIDATION & SETUP ===
def validate_setup_integrity() -> Dict[str, Any]:
    """✅ Validate setup integrity dengan comprehensive check - one-liner"""
=======
def refresh_environment_state_silent(env_manager=None) -> bool:
    """🔄 Refresh environment state tanpa verbose logging
    
    Args:
        env_manager: Optional environment manager instance (for backward compatibility)
        
    Returns:
        bool: True if refresh was successful, False otherwise
    """
>>>>>>> 61583e95
    try:
        issues, warnings = [], []
        smartcash_dir = Path(SMARTCASH_DRIVE_PATH)
        
        # Check Drive mount
        if not test_drive_readiness(): issues.append("Google Drive belum mounted atau tidak dapat diakses")
        
        # Check SmartCash directory
        if not smartcash_dir.exists(): issues.append(f"Directory SmartCash tidak ditemukan: {SMARTCASH_DRIVE_PATH}")
        
        # Check required folders
        for folder in REQUIRED_FOLDERS:
            folder_path = smartcash_dir / folder
            if not folder_path.exists(): issues.append(f"Folder tidak ditemukan: {folder}")
        
        # Check repo config directory
        repo_config_dir = Path(REPO_CONFIG_PATH)
        if not repo_config_dir.exists(): warnings.append("Repo configs not available for sync")
        
        return {'valid': len(issues) == 0, 'issues': issues, 'warnings': warnings, 
                'issue_count': len(issues), 'warning_count': len(warnings)}
    except Exception: return {'valid': False, 'issues': ['Validation error'], 'warnings': [], 'issue_count': 1, 'warning_count': 0}

def get_prioritized_missing_items(status: Dict[str, Any] = None) -> List[str]:
    """📋 Get prioritized missing items dari status - one-liner"""
    try:
        if not status: status = validate_setup_integrity()
        missing = status.get('issues', [])
        priority_order = ['drive_mount', 'folders', 'config_files', 'permissions']
        return sorted(missing, key=lambda x: next((i for i, p in enumerate(priority_order) if p in x.lower()), 999))
    except Exception: return []

# === DIRECTORY MANAGEMENT ===
def ensure_directory_exists(path: str) -> bool:
    """📁 Ensure directory exists dengan auto-creation - one-liner"""
    try: Path(path).mkdir(parents=True, exist_ok=True); return True
    except Exception: return False

def setup_directories(required_folders: List[str] = None) -> Tuple[bool, List[str]]:
    """📁 Setup required directories dengan auto-creation - one-liner"""
    try:
        folders = required_folders or REQUIRED_FOLDERS
        base_path = Path(SMARTCASH_DRIVE_PATH)
        created = [folder for folder in folders if ensure_directory_exists(str(base_path / folder))]
        return len(created) == len(folders), created
    except Exception: return False, []

# === STATUS & MESSAGE HELPERS ===
def get_status_message(key: str) -> str:
    """💬 Get localized status message - one-liner"""
    return STATUS_MESSAGES.get(key, f"Status: {key}")

def get_progress_message(key: str) -> str:
    """💬 Get localized progress message - one-liner"""
    return PROGRESS_MESSAGES.get(key, f"Progress: {key}")

def get_progress_range(operation: str) -> Tuple[int, int]:
    """📊 Get progress range untuk operation - one-liner"""
    return PROGRESS_RANGES.get(operation, (0, 100))

def format_log_message(level: str, message: str, emoji: str = "") -> str:
    """📝 Format log message dengan emoji dan level - one-liner"""
    level_emojis = {'INFO': 'ℹ️', 'WARNING': '⚠️', 'ERROR': '❌', 'SUCCESS': '✅', 'DEBUG': '🔍'}
    used_emoji = emoji or level_emojis.get(level.upper(), '📋')
    return f"{used_emoji} {message}"

# === UI STYLING HELPERS ===
def create_flexbox_layout(direction: str = 'row', justify: str = 'space-between', align: str = 'center') -> Dict[str, str]:
    """🎨 Create flexbox layout dengan compact styling - one-liner"""
    return {'display': 'flex', 'flex_direction': direction, 'justify_content': justify, 'align_items': align, 'gap': '10px'}

def create_compact_text_style(font_size: str = '12px', line_height: str = '1.2') -> Dict[str, str]:
    """📝 Create compact text style - one-liner"""
    return {'font_size': font_size, 'line_height': line_height, 'margin': '2px 0', 'padding': '0'}

def create_two_column_flexbox() -> Dict[str, str]:
    """📐 Create two column flexbox layout untuk tips dan requirements - one-liner"""
    return {'display': 'flex', 'flex_direction': 'row', 'justify_content': 'space-between', 'align_items': 'flex-start', 'gap': '20px', 'width': '100%'}

def create_column_style() -> Dict[str, str]:
    """📋 Create individual column style - one-liner"""
    return {'flex': '1', 'min_width': '0', 'padding': '10px', 'background': '#f8f9fa', 'border_radius': '6px', 'border': '1px solid #e9ecef'}

# === FILE & PATH UTILITIES ===
def check_file_exists(filepath: str) -> bool:
    """📄 Check file existence - one-liner"""
    try: return Path(filepath).exists()
    except Exception: return False

def get_safe_path(base_path: str, *parts: str) -> str:
    """🛡️ Get safe path dengan proper joining - one-liner"""
    try: return str(Path(base_path).joinpath(*parts))
    except Exception: return base_path

# === ENVIRONMENT INFO ===
def get_environment_info() -> Dict[str, Any]:
    """🌍 Get comprehensive environment info - one-liner"""
    try:
        colab = is_colab_environment()
        drive_ready = test_drive_readiness()
        system_info = get_system_summary_minimal()
        return {**system_info, 'is_colab': colab, 'drive_ready': drive_ready}
    except Exception: return {'is_colab': False, 'drive_ready': False, 'platform': 'unknown'}

def validate_environment_requirements() -> Dict[str, Any]:
    """✅ Validate environment requirements comprehensive - one-liner"""
    try:
        env_info = get_environment_info()
        setup_valid = validate_setup_integrity()
        return {**env_info, **setup_valid, 'requirements_met': all([env_info.get('is_colab', False), setup_valid.get('drive_ready', False)])}
    except Exception: return {'requirements_met': False, 'error': 'Validation failed'}

# === CONVENIENCE ONE-LINERS ===
is_drive_ready = lambda: test_drive_readiness()
get_smartcash_dir = lambda: Path(SMARTCASH_DRIVE_PATH)
get_repo_config_dir = lambda: Path(REPO_CONFIG_PATH)
setup_needed = lambda: len(get_prioritized_missing_items()) > 0

# === CONSTANTS ===
FLEXBOX_STYLES = {
    'two_column': create_two_column_flexbox(),
    'column': create_column_style(),
    'compact_text': create_compact_text_style()
}

EMOJI_STATUS = {
    'ready': '✅', 'error': '❌', 'warning': '⚠️', 'info': 'ℹ️', 
    'loading': '🔄', 'success': '🎉', 'setup': '🚀', 'check': '🔍'
}

def debug_ui_components(ui_components: Dict[str, Any]) -> str:
    """🔧 Debug UI components structure - one-liner"""
    try: return f"UI Components: {list(ui_components.keys())}" 
    except Exception: return "UI Components: Error getting keys"<|MERGE_RESOLUTION|>--- conflicted
+++ resolved
@@ -1,124 +1,308 @@
 """
-File: smartcash/ui/setup/env_config/utils.py
-Deskripsi: Complete utility functions untuk environment config dengan semua method original
+File: smartcash/ui/setup/env_config/utils.py  
+Deskripsi: Complete utils untuk environment config dengan semua required functions
 """
 
-import os
-import sys
 import time
-import warnings
-from typing import Dict, Any, List, Optional, Tuple
+from typing import Dict, Any, Tuple
 from pathlib import Path
-
-# Import constants dari constants module
-try:
-    from .constants import (
-        REQUIRED_FOLDERS, CONFIG_TEMPLATES, ESSENTIAL_CONFIGS,
-        PROGRESS_RANGES, DRIVE_MOUNT_POINT, SMARTCASH_DRIVE_PATH, 
-        REPO_CONFIG_PATH, STATUS_MESSAGES, PROGRESS_MESSAGES, RETRY_CONFIG
-    )
-except ImportError:
-    # Fallback constants jika import gagal
-    REQUIRED_FOLDERS = ['data', 'models', 'logs', 'config']
-    SMARTCASH_DRIVE_PATH = '/content/drive/MyDrive/smartcash'
-    REPO_CONFIG_PATH = '/content/drive/MyDrive/smartcash/config'
-    DRIVE_MOUNT_POINT = '/content/drive'
-    PROGRESS_RANGES = {}
-    STATUS_MESSAGES = {}
-    PROGRESS_MESSAGES = {}
-
-# === ENVIRONMENT DETECTION ===
-def is_colab_environment() -> bool:
-    """🔍 Check Colab environment - one-liner"""
-    return 'google.colab' in sys.modules or os.path.exists('/content')
-
-def test_drive_readiness() -> bool:
-    """🔧 Test Drive readiness - one-liner"""
-    try: return Path(DRIVE_MOUNT_POINT).exists() and Path(f'{DRIVE_MOUNT_POINT}/MyDrive').exists()
-    except Exception: return False
-
-def refresh_environment_state_silent() -> bool:
-    """🔄 Refresh environment state tanpa verbose logging - one-liner"""
-    try:
-        modules_to_clear = [m for m in sys.modules.keys() if m.startswith('smartcash.ui.setup.env_config')]
-        for module in modules_to_clear:
-            if hasattr(sys.modules[module], '_cached_state'): delattr(sys.modules[module], '_cached_state')
-        return True
-    except Exception: return False
-
-def get_system_summary_minimal() -> Dict[str, str]:
-    """📊 Get minimal system summary - one-liner"""
-    try:
-        import platform, psutil
-        return {'python_version': platform.python_version(), 'system': platform.system(), 
-               'memory_gb': f"{psutil.virtual_memory().total // (1024**3)}GB",
-               'drive_status': 'Ready' if test_drive_readiness() else 'Not Ready',
-               'environment': 'Colab' if is_colab_environment() else 'Local'}
-    except Exception: return {'python_version': 'Unknown', 'system': 'Unknown', 'memory_gb': 'Unknown',
-                             'drive_status': 'Unknown', 'environment': 'Colab' if is_colab_environment() else 'Local'}
-
-# === PROGRESS MANAGEMENT ===
-def update_progress_safe(ui_components: Dict[str, Any], value: int, message: str = "") -> bool:
-    """🔄 Update progress dengan consistent API - one-liner"""
-    try:
-        progress_tracker = ui_components.get('progress_tracker')
-        if progress_tracker and hasattr(progress_tracker, 'update_overall'): progress_tracker.update_overall(value, message)
+from .constants import (
+    REQUIRED_FOLDERS, CONFIG_TEMPLATES, ESSENTIAL_CONFIGS,
+    PROGRESS_RANGES, DRIVE_MOUNT_POINT, SMARTCASH_DRIVE_PATH, 
+    REPO_CONFIG_PATH, STATUS_MESSAGES, PROGRESS_MESSAGES, RETRY_CONFIG
+)
+
+# === PROGRESS UTILS ===
+def update_progress_safe(ui_components: Dict[str, Any], value: int, message: str = "") -> None:
+    """🔄 Update progress dengan consistent API"""
+    try:
+        progress_tracker = ui_components.get('progress_tracker')
+        if progress_tracker and hasattr(progress_tracker, 'update_overall'):
+            progress_tracker.update_overall(value, message)
         elif 'progress_bar' in ui_components:
             progress_bar = ui_components['progress_bar']
-            if hasattr(progress_bar, 'value'): progress_bar.value = value
-            if hasattr(progress_bar, 'description'): progress_bar.description = f"{value}%"
-            if 'progress_message' in ui_components and message and hasattr(ui_components['progress_message'], 'value'): 
-                ui_components['progress_message'].value = message
+            if hasattr(progress_bar, 'value'):
+                progress_bar.value = value
+            if hasattr(progress_bar, 'description'):
+                progress_bar.description = f"{value}%"
+            if 'progress_message' in ui_components and message:
+                message_widget = ui_components['progress_message']
+                if hasattr(message_widget, 'value'):
+                    message_widget.value = message
+    except Exception as e:
+        if 'logger' in ui_components:
+            ui_components['logger'].debug(f"🔍 Progress update error: {str(e)}")
+
+def update_step_progress_safe(ui_components: Dict[str, Any], value: int, message: str = "") -> None:
+    """🔄 Update step progress"""
+    try:
+        progress_tracker = ui_components.get('progress_tracker')
+        if progress_tracker and hasattr(progress_tracker, 'update_step'):
+            progress_tracker.update_step(value, message)
+    except Exception as e:
+        if 'logger' in ui_components:
+            ui_components['logger'].debug(f"🔍 Step progress error: {str(e)}")
+
+def show_progress_safe(ui_components: Dict[str, Any], operation_name: str = None) -> None:
+    """👁️ Show progress tracker"""
+    try:
+        progress_tracker = ui_components.get('progress_tracker')
+        if progress_tracker:
+            if hasattr(progress_tracker, 'show_for_operation') and operation_name:
+                progress_tracker.show_for_operation(operation_name)
+            elif hasattr(progress_tracker, 'show'):
+                progress_tracker.show()
+        elif 'progress_container' in ui_components:
+            container = ui_components['progress_container']
+            if hasattr(container, 'layout'):
+                container.layout.visibility = 'visible'
+                container.layout.display = 'block'
+    except Exception as e:
+        if 'logger' in ui_components:
+            ui_components['logger'].debug(f"🔍 Show progress error: {str(e)}")
+
+def hide_progress_safe(ui_components: Dict[str, Any]) -> None:
+    """🙈 Hide progress tracker"""
+    try:
+        progress_tracker = ui_components.get('progress_tracker')
+        if progress_tracker and hasattr(progress_tracker, 'hide'):
+            progress_tracker.hide()
+        elif 'progress_container' in ui_components:
+            container = ui_components['progress_container']
+            if hasattr(container, 'layout'):
+                container.layout.visibility = 'hidden'
+                container.layout.display = 'none'
+    except Exception as e:
+        if 'logger' in ui_components:
+            ui_components['logger'].debug(f"🔍 Hide progress error: {str(e)}")
+
+def complete_progress_safe(ui_components: Dict[str, Any], message: str) -> None:
+    """✅ Complete progress operation"""
+    try:
+        progress_tracker = ui_components.get('progress_tracker')
+        if progress_tracker and hasattr(progress_tracker, 'complete_operation'):
+            progress_tracker.complete_operation(message)
+        else:
+            update_progress_safe(ui_components, 100, message)
+            time.sleep(1)
+            hide_progress_safe(ui_components)
+    except Exception as e:
+        if 'logger' in ui_components:
+            ui_components['logger'].debug(f"🔍 Complete progress error: {str(e)}")
+
+def error_progress_safe(ui_components: Dict[str, Any], message: str) -> None:
+    """❌ Error progress operation"""
+    try:
+        progress_tracker = ui_components.get('progress_tracker')
+        if progress_tracker and hasattr(progress_tracker, 'error_operation'):
+            progress_tracker.error_operation(message)
+        else:
+            hide_progress_safe(ui_components)
+    except Exception as e:
+        if 'logger' in ui_components:
+            ui_components['logger'].debug(f"🔍 Error progress error: {str(e)}")
+
+def reset_progress_safe(ui_components: Dict[str, Any]) -> None:
+    """🔄 Reset progress state"""
+    try:
+        progress_tracker = ui_components.get('progress_tracker')
+        if progress_tracker and hasattr(progress_tracker, 'reset'):
+            progress_tracker.reset()
+        elif 'progress_bar' in ui_components:
+            progress_bar = ui_components['progress_bar']
+            if hasattr(progress_bar, 'value'):
+                progress_bar.value = 0
+            if hasattr(progress_bar, 'description'):
+                progress_bar.description = "0%"
+    except Exception as e:
+        if 'logger' in ui_components:
+            ui_components['logger'].debug(f"🔍 Reset progress error: {str(e)}")
+
+# === ENVIRONMENT UTILS ===
+def is_colab_environment() -> bool:
+    """🔍 Check if running in Google Colab"""
+    try:
+        import google.colab
         return True
-    except Exception: return False
-
-def update_step_progress_safe(ui_components: Dict[str, Any], value: int, message: str = "") -> bool:
-    """🔄 Update step progress - one-liner"""
-    try:
-        progress_tracker = ui_components.get('progress_tracker')
-        return progress_tracker.update_step(value, message) if progress_tracker and hasattr(progress_tracker, 'update_step') else False
-    except Exception: return False
-
-def show_progress_safe(ui_components: Dict[str, Any], operation_name: str = None) -> bool:
-    """👁️ Show progress tracker - one-liner"""
-    try:
-        progress_tracker = ui_components.get('progress_tracker')
-        if progress_tracker:
-            if hasattr(progress_tracker, 'show_for_operation') and operation_name: progress_tracker.show_for_operation(operation_name)
-            elif hasattr(progress_tracker, 'show'): progress_tracker.show()
-            return True
-        elif 'progress_bar' in ui_components:
-            ui_components['progress_bar'].layout.display = 'block'
+    except ImportError:
+        return False
+
+def test_drive_readiness(drive_path: Path = None) -> bool:
+    """📱 Test Google Drive readiness"""
+    if drive_path is None:
+        drive_path = Path(DRIVE_MOUNT_POINT)
+    
+    try:
+        if drive_path.exists() and drive_path.is_dir():
+            # Test write access
+            test_file = drive_path / 'smartcash_test.tmp'
+            test_file.write_text('test')
+            test_file.unlink()
             return True
         return False
-    except Exception: return False
-
-def hide_progress_safe(ui_components: Dict[str, Any]) -> bool:
-    """🙈 Hide progress tracker - one-liner"""
-    try:
-        progress_tracker = ui_components.get('progress_tracker')
-        if progress_tracker and hasattr(progress_tracker, 'hide'): progress_tracker.hide()
-        elif 'progress_bar' in ui_components: ui_components['progress_bar'].layout.display = 'none'
-        return True
-    except Exception: return False
-
-def complete_progress_safe(ui_components: Dict[str, Any], message: str = "✅ Selesai") -> bool:
-    """🎉 Complete progress dengan success state - one-liner"""
-    return update_progress_safe(ui_components, 100, message)
-
-<<<<<<< HEAD
-def error_progress_safe(ui_components: Dict[str, Any], message: str = "❌ Error") -> bool:
-    """🚨 Set progress error state - one-liner"""
-    return update_progress_safe(ui_components, 0, message)
-
-def reset_progress_safe(ui_components: Dict[str, Any]) -> bool:
-    """🔄 Reset progress ke initial state - one-liner"""
-    return update_progress_safe(ui_components, 0, "🚀 Siap memulai...")
-
-# === VALIDATION & SETUP ===
-def validate_setup_integrity() -> Dict[str, Any]:
-    """✅ Validate setup integrity dengan comprehensive check - one-liner"""
-=======
+    except Exception:
+        return False
+
+def wait_for_drive_ready(max_wait: int = 30, ui_components: Dict[str, Any] = None) -> Tuple[bool, str]:
+    """⏳ Wait for Drive to be ready dengan timeout"""
+    for i in range(max_wait):
+        if test_drive_readiness():
+            return True, STATUS_MESSAGES['drive_ready']
+        
+        if i % 5 == 0 and i > 0 and ui_components:
+            progress = 15 + (i/max_wait) * 10
+            update_progress_safe(ui_components, int(progress), f"⏳ Validating Drive state... ({i}s)")
+        
+        time.sleep(1)
+    
+    return False, f"Timeout setelah {max_wait}s - Drive tidak dapat divalidasi"
+
+# === FOLDER & CONFIG OPERATIONS ===
+def create_folder_with_retry(folder_path: Path, attempts: int = 3) -> bool:
+    """📁 Create folder dengan retry mechanism"""
+    for attempt in range(attempts):
+        try:
+            if not folder_path.exists():
+                folder_path.mkdir(parents=True, exist_ok=True)
+                time.sleep(0.2)
+            return folder_path.exists() and folder_path.is_dir()
+        except Exception:
+            if attempt < attempts - 1:
+                time.sleep(0.5)
+    return False
+
+def validate_folders(drive_base_path: str) -> Dict[str, bool]:
+    """📁 Validate Drive folders"""
+    drive_base = Path(drive_base_path)
+    return {folder: (folder_path := drive_base / folder).exists() and folder_path.is_dir() 
+            for folder in REQUIRED_FOLDERS}
+
+def validate_configs(drive_base_path: str) -> Dict[str, bool]:
+    """📋 Validate Drive configs"""
+    drive_config_path = Path(drive_base_path) / 'configs'
+    return {config: (config_file := drive_config_path / config).exists() and config_file.is_file() 
+            for config in CONFIG_TEMPLATES}
+
+def validate_repo_configs() -> Dict[str, bool]:
+    """📋 Validate repo configs"""
+    repo_config_path = Path(REPO_CONFIG_PATH)
+    return {config: (repo_config_path / config).exists() for config in CONFIG_TEMPLATES}
+
+# === SYMLINK OPERATIONS ===
+def check_symlink_status(local_path: Path) -> Dict[str, Any]:
+    """🔗 Check single symlink status"""
+    if not local_path.exists():
+        return {'exists': False, 'is_symlink': False, 'valid': False}
+    elif local_path.is_symlink():
+        try:
+            return {'exists': True, 'is_symlink': True, 'valid': local_path.resolve().exists()}
+        except Exception:
+            return {'exists': True, 'is_symlink': True, 'valid': False}
+    else:
+        return {'exists': True, 'is_symlink': False, 'valid': True}
+
+def validate_symlinks() -> Dict[str, Dict[str, Any]]:
+    """🔗 Validate all symlinks"""
+    if not is_colab_environment():
+        return {folder: {'exists': True, 'is_symlink': False, 'valid': True} 
+                for folder in REQUIRED_FOLDERS}
+    
+    return {folder: check_symlink_status(Path(f'/content/{folder}')) 
+            for folder in REQUIRED_FOLDERS}
+
+def create_symlink_with_retry(source_path: Path, target_path: Path, attempts: int = 3) -> bool:
+    """🔗 Create symlink dengan retry"""
+    for attempt in range(attempts):
+        try:
+            if target_path.exists():
+                if target_path.is_symlink():
+                    target_path.unlink()
+                else:
+                    return False  # Don't overwrite existing non-symlink
+            
+            target_path.symlink_to(source_path)
+            return target_path.is_symlink() and target_path.resolve().exists()
+        except Exception:
+            if attempt < attempts - 1:
+                time.sleep(RETRY_CONFIG['symlink_delay'])
+    return False
+
+# === STATUS EVALUATION ===
+def evaluate_readiness(drive_status: Dict[str, Any], repo_configs: Dict[str, bool], 
+                      drive_folders: Dict[str, bool], drive_configs: Dict[str, bool], 
+                      symlinks: Dict[str, Dict[str, Any]]) -> bool:
+    """✅ Evaluate overall readiness"""
+    return (drive_status['mounted'] and drive_status.get('ready', False) and
+            all(repo_configs.values()) and all(drive_folders.values()) and
+            sum(drive_configs.values()) >= len(ESSENTIAL_CONFIGS) and
+            all(link['valid'] for link in symlinks.values()))
+
+def get_missing_items(repo_configs: Dict[str, bool], drive_folders: Dict[str, bool], 
+                     drive_configs: Dict[str, bool], symlinks: Dict[str, Dict[str, Any]]) -> Dict[str, list]:
+    """📋 Get missing items untuk diagnostics"""
+    return {
+        'missing_repo_configs': [k for k, v in repo_configs.items() if not v],
+        'missing_drive_folders': [k for k, v in drive_folders.items() if not v],
+        'missing_drive_configs': [k for k, v in drive_configs.items() if not v],
+        'invalid_symlinks': [k for k, v in symlinks.items() if not v['valid']]
+    }
+
+def get_prioritized_missing_items(env_status: Dict[str, Any] = None) -> list:
+    """🎯 Get prioritized missing items untuk display"""
+    if env_status is None:
+        # Simple fallback
+        return []
+    
+    missing_items = []
+    
+    if not env_status.get('drive', {}).get('mounted', False):
+        missing_items.append("Google Drive")
+    
+    missing_folders = env_status.get('missing_drive_folders', [])[:2]
+    missing_items.extend([f"folder {folder}" for folder in missing_folders])
+    
+    missing_configs = env_status.get('missing_drive_configs', [])[:2]  
+    missing_items.extend([f"config {config.replace('_config.yaml', '')}" for config in missing_configs])
+    
+    return missing_items
+
+# === SETUP VALIDATION ===
+def validate_setup_integrity(drive_base_path: str = None) -> Dict[str, Any]:
+    """✅ Validate setup integrity"""
+    if drive_base_path is None:
+        drive_base_path = SMARTCASH_DRIVE_PATH
+    
+    issues = []
+    warnings = []
+    
+    smartcash_dir = Path(drive_base_path)
+    
+    # Check essential directories
+    for folder in REQUIRED_FOLDERS:
+        folder_path = smartcash_dir / folder
+        if not folder_path.exists():
+            issues.append(f"Missing folder: {folder}")
+    
+    # Check essential configs
+    config_dir = smartcash_dir / 'configs'
+    for config in ESSENTIAL_CONFIGS:
+        config_path = config_dir / config
+        if not config_path.exists():
+            issues.append(f"Missing config: {config}")
+    
+    # Check repo configs availability
+    repo_config_dir = Path(REPO_CONFIG_PATH)
+    if not repo_config_dir.exists():
+        warnings.append("Repo configs not available for sync")
+    
+    return {
+        'valid': len(issues) == 0,
+        'issues': issues,
+        'warnings': warnings,
+        'issue_count': len(issues),
+        'warning_count': len(warnings)
+    }
+
 def refresh_environment_state_silent(env_manager=None) -> bool:
     """🔄 Refresh environment state tanpa verbose logging
     
@@ -128,138 +312,60 @@
     Returns:
         bool: True if refresh was successful, False otherwise
     """
->>>>>>> 61583e95
-    try:
-        issues, warnings = [], []
-        smartcash_dir = Path(SMARTCASH_DRIVE_PATH)
-        
-        # Check Drive mount
-        if not test_drive_readiness(): issues.append("Google Drive belum mounted atau tidak dapat diakses")
-        
-        # Check SmartCash directory
-        if not smartcash_dir.exists(): issues.append(f"Directory SmartCash tidak ditemukan: {SMARTCASH_DRIVE_PATH}")
-        
-        # Check required folders
-        for folder in REQUIRED_FOLDERS:
-            folder_path = smartcash_dir / folder
-            if not folder_path.exists(): issues.append(f"Folder tidak ditemukan: {folder}")
-        
-        # Check repo config directory
-        repo_config_dir = Path(REPO_CONFIG_PATH)
-        if not repo_config_dir.exists(): warnings.append("Repo configs not available for sync")
-        
-        return {'valid': len(issues) == 0, 'issues': issues, 'warnings': warnings, 
-                'issue_count': len(issues), 'warning_count': len(warnings)}
-    except Exception: return {'valid': False, 'issues': ['Validation error'], 'warnings': [], 'issue_count': 1, 'warning_count': 0}
-
-def get_prioritized_missing_items(status: Dict[str, Any] = None) -> List[str]:
-    """📋 Get prioritized missing items dari status - one-liner"""
-    try:
-        if not status: status = validate_setup_integrity()
-        missing = status.get('issues', [])
-        priority_order = ['drive_mount', 'folders', 'config_files', 'permissions']
-        return sorted(missing, key=lambda x: next((i for i, p in enumerate(priority_order) if p in x.lower()), 999))
-    except Exception: return []
-
-# === DIRECTORY MANAGEMENT ===
-def ensure_directory_exists(path: str) -> bool:
-    """📁 Ensure directory exists dengan auto-creation - one-liner"""
-    try: Path(path).mkdir(parents=True, exist_ok=True); return True
-    except Exception: return False
-
-def setup_directories(required_folders: List[str] = None) -> Tuple[bool, List[str]]:
-    """📁 Setup required directories dengan auto-creation - one-liner"""
-    try:
-        folders = required_folders or REQUIRED_FOLDERS
-        base_path = Path(SMARTCASH_DRIVE_PATH)
-        created = [folder for folder in folders if ensure_directory_exists(str(base_path / folder))]
-        return len(created) == len(folders), created
-    except Exception: return False, []
-
-# === STATUS & MESSAGE HELPERS ===
+    try:
+        # Clear any cached state
+        import sys
+        modules_to_clear = [
+            module for module in sys.modules.keys() 
+            if module.startswith('smartcash.ui.setup.env_config')
+        ]
+        
+        for module in modules_to_clear:
+            if hasattr(sys.modules[module], '_cached_state'):
+                delattr(sys.modules[module], '_cached_state')
+        
+        return True
+    except Exception:
+        return False
+
+# === RANGE HELPERS ===
+def get_progress_range(operation: str) -> Tuple[int, int]:
+    """📊 Get progress range untuk operation"""
+    return PROGRESS_RANGES.get(operation, (0, 100))
+
 def get_status_message(key: str) -> str:
-    """💬 Get localized status message - one-liner"""
+    """💬 Get localized status message"""
     return STATUS_MESSAGES.get(key, f"Status: {key}")
 
 def get_progress_message(key: str) -> str:
-    """💬 Get localized progress message - one-liner"""
+    """💬 Get localized progress message"""
     return PROGRESS_MESSAGES.get(key, f"Progress: {key}")
 
-def get_progress_range(operation: str) -> Tuple[int, int]:
-    """📊 Get progress range untuk operation - one-liner"""
-    return PROGRESS_RANGES.get(operation, (0, 100))
-
-def format_log_message(level: str, message: str, emoji: str = "") -> str:
-    """📝 Format log message dengan emoji dan level - one-liner"""
-    level_emojis = {'INFO': 'ℹ️', 'WARNING': '⚠️', 'ERROR': '❌', 'SUCCESS': '✅', 'DEBUG': '🔍'}
-    used_emoji = emoji or level_emojis.get(level.upper(), '📋')
-    return f"{used_emoji} {message}"
-
-# === UI STYLING HELPERS ===
-def create_flexbox_layout(direction: str = 'row', justify: str = 'space-between', align: str = 'center') -> Dict[str, str]:
-    """🎨 Create flexbox layout dengan compact styling - one-liner"""
-    return {'display': 'flex', 'flex_direction': direction, 'justify_content': justify, 'align_items': align, 'gap': '10px'}
-
-def create_compact_text_style(font_size: str = '12px', line_height: str = '1.2') -> Dict[str, str]:
-    """📝 Create compact text style - one-liner"""
-    return {'font_size': font_size, 'line_height': line_height, 'margin': '2px 0', 'padding': '0'}
-
-def create_two_column_flexbox() -> Dict[str, str]:
-    """📐 Create two column flexbox layout untuk tips dan requirements - one-liner"""
-    return {'display': 'flex', 'flex_direction': 'row', 'justify_content': 'space-between', 'align_items': 'flex-start', 'gap': '20px', 'width': '100%'}
-
-def create_column_style() -> Dict[str, str]:
-    """📋 Create individual column style - one-liner"""
-    return {'flex': '1', 'min_width': '0', 'padding': '10px', 'background': '#f8f9fa', 'border_radius': '6px', 'border': '1px solid #e9ecef'}
-
-# === FILE & PATH UTILITIES ===
-def check_file_exists(filepath: str) -> bool:
-    """📄 Check file existence - one-liner"""
-    try: return Path(filepath).exists()
-    except Exception: return False
-
-def get_safe_path(base_path: str, *parts: str) -> str:
-    """🛡️ Get safe path dengan proper joining - one-liner"""
-    try: return str(Path(base_path).joinpath(*parts))
-    except Exception: return base_path
-
-# === ENVIRONMENT INFO ===
-def get_environment_info() -> Dict[str, Any]:
-    """🌍 Get comprehensive environment info - one-liner"""
-    try:
-        colab = is_colab_environment()
-        drive_ready = test_drive_readiness()
-        system_info = get_system_summary_minimal()
-        return {**system_info, 'is_colab': colab, 'drive_ready': drive_ready}
-    except Exception: return {'is_colab': False, 'drive_ready': False, 'platform': 'unknown'}
-
-def validate_environment_requirements() -> Dict[str, Any]:
-    """✅ Validate environment requirements comprehensive - one-liner"""
-    try:
-        env_info = get_environment_info()
-        setup_valid = validate_setup_integrity()
-        return {**env_info, **setup_valid, 'requirements_met': all([env_info.get('is_colab', False), setup_valid.get('drive_ready', False)])}
-    except Exception: return {'requirements_met': False, 'error': 'Validation failed'}
-
-# === CONVENIENCE ONE-LINERS ===
+# === SYSTEM INFO UTILS ===
+def get_system_summary_minimal() -> Dict[str, str]:
+    """📊 Get minimal system summary"""
+    try:
+        import platform
+        import psutil
+        
+        return {
+            'python_version': platform.python_version(),
+            'system': platform.system(),
+            'memory_gb': f"{psutil.virtual_memory().total // (1024**3)}GB",
+            'drive_status': 'Ready' if test_drive_readiness() else 'Not Ready',
+            'environment': 'Colab' if is_colab_environment() else 'Local'
+        }
+    except Exception:
+        return {
+            'python_version': 'Unknown',
+            'system': 'Unknown', 
+            'memory_gb': 'Unknown',
+            'drive_status': 'Unknown',
+            'environment': 'Colab' if is_colab_environment() else 'Local'
+        }
+
+# === ONE-LINER CONVENIENCE FUNCTIONS ===
 is_drive_ready = lambda: test_drive_readiness()
 get_smartcash_dir = lambda: Path(SMARTCASH_DRIVE_PATH)
 get_repo_config_dir = lambda: Path(REPO_CONFIG_PATH)
-setup_needed = lambda: len(get_prioritized_missing_items()) > 0
-
-# === CONSTANTS ===
-FLEXBOX_STYLES = {
-    'two_column': create_two_column_flexbox(),
-    'column': create_column_style(),
-    'compact_text': create_compact_text_style()
-}
-
-EMOJI_STATUS = {
-    'ready': '✅', 'error': '❌', 'warning': '⚠️', 'info': 'ℹ️', 
-    'loading': '🔄', 'success': '🎉', 'setup': '🚀', 'check': '🔍'
-}
-
-def debug_ui_components(ui_components: Dict[str, Any]) -> str:
-    """🔧 Debug UI components structure - one-liner"""
-    try: return f"UI Components: {list(ui_components.keys())}" 
-    except Exception: return "UI Components: Error getting keys"+setup_needed = lambda: get_prioritized_missing_items().get('setup_needed', True) if get_prioritized_missing_items() else True