--- conflicted
+++ resolved
@@ -1,258 +1,8 @@
 """
-File: smartcash/ui/setup/env_config/utils.py
-Deskripsi: Complete utility functions untuk environment config dengan semua method original
+File: smartcash/ui/setup/env_config/components/ui_factory.py
+Deskripsi: UI Factory dengan shared components dan flexbox layout tanpa horizontal scrollbar
 """
 
-<<<<<<< HEAD
-import os
-import sys
-import time
-import warnings
-from typing import Dict, Any, List, Optional, Tuple
-from pathlib import Path
-
-# Import constants dari constants module
-try:
-    from .constants import (
-        REQUIRED_FOLDERS, CONFIG_TEMPLATES, ESSENTIAL_CONFIGS,
-        PROGRESS_RANGES, DRIVE_MOUNT_POINT, SMARTCASH_DRIVE_PATH, 
-        REPO_CONFIG_PATH, STATUS_MESSAGES, PROGRESS_MESSAGES, RETRY_CONFIG
-    )
-except ImportError:
-    # Fallback constants jika import gagal
-    REQUIRED_FOLDERS = ['data', 'models', 'logs', 'config']
-    SMARTCASH_DRIVE_PATH = '/content/drive/MyDrive/smartcash'
-    REPO_CONFIG_PATH = '/content/drive/MyDrive/smartcash/config'
-    DRIVE_MOUNT_POINT = '/content/drive'
-    PROGRESS_RANGES = {}
-    STATUS_MESSAGES = {}
-    PROGRESS_MESSAGES = {}
-
-# === ENVIRONMENT DETECTION ===
-def is_colab_environment() -> bool:
-    """🔍 Check Colab environment - one-liner"""
-    return 'google.colab' in sys.modules or os.path.exists('/content')
-
-def test_drive_readiness() -> bool:
-    """🔧 Test Drive readiness - one-liner"""
-    try: return Path(DRIVE_MOUNT_POINT).exists() and Path(f'{DRIVE_MOUNT_POINT}/MyDrive').exists()
-    except Exception: return False
-
-def refresh_environment_state_silent() -> bool:
-    """🔄 Refresh environment state tanpa verbose logging - one-liner"""
-    try:
-        modules_to_clear = [m for m in sys.modules.keys() if m.startswith('smartcash.ui.setup.env_config')]
-        for module in modules_to_clear:
-            if hasattr(sys.modules[module], '_cached_state'): delattr(sys.modules[module], '_cached_state')
-        return True
-    except Exception: return False
-
-def get_system_summary_minimal() -> Dict[str, str]:
-    """📊 Get minimal system summary - one-liner"""
-    try:
-        import platform, psutil
-        return {'python_version': platform.python_version(), 'system': platform.system(), 
-               'memory_gb': f"{psutil.virtual_memory().total // (1024**3)}GB",
-               'drive_status': 'Ready' if test_drive_readiness() else 'Not Ready',
-               'environment': 'Colab' if is_colab_environment() else 'Local'}
-    except Exception: return {'python_version': 'Unknown', 'system': 'Unknown', 'memory_gb': 'Unknown',
-                             'drive_status': 'Unknown', 'environment': 'Colab' if is_colab_environment() else 'Local'}
-
-# === PROGRESS MANAGEMENT ===
-def update_progress_safe(ui_components: Dict[str, Any], value: int, message: str = "") -> bool:
-    """🔄 Update progress dengan consistent API - one-liner"""
-    try:
-        progress_tracker = ui_components.get('progress_tracker')
-        if progress_tracker and hasattr(progress_tracker, 'update_overall'): progress_tracker.update_overall(value, message)
-        elif 'progress_bar' in ui_components:
-            progress_bar = ui_components['progress_bar']
-            if hasattr(progress_bar, 'value'): progress_bar.value = value
-            if hasattr(progress_bar, 'description'): progress_bar.description = f"{value}%"
-            if 'progress_message' in ui_components and message and hasattr(ui_components['progress_message'], 'value'): 
-                ui_components['progress_message'].value = message
-        return True
-    except Exception: return False
-
-def update_step_progress_safe(ui_components: Dict[str, Any], value: int, message: str = "") -> bool:
-    """🔄 Update step progress - one-liner"""
-    try:
-        progress_tracker = ui_components.get('progress_tracker')
-        return progress_tracker.update_step(value, message) if progress_tracker and hasattr(progress_tracker, 'update_step') else False
-    except Exception: return False
-
-def show_progress_safe(ui_components: Dict[str, Any], operation_name: str = None) -> bool:
-    """👁️ Show progress tracker - one-liner"""
-    try:
-        progress_tracker = ui_components.get('progress_tracker')
-        if progress_tracker:
-            if hasattr(progress_tracker, 'show_for_operation') and operation_name: progress_tracker.show_for_operation(operation_name)
-            elif hasattr(progress_tracker, 'show'): progress_tracker.show()
-            return True
-        elif 'progress_bar' in ui_components:
-            ui_components['progress_bar'].layout.display = 'block'
-            return True
-        return False
-    except Exception: return False
-
-def hide_progress_safe(ui_components: Dict[str, Any]) -> bool:
-    """🙈 Hide progress tracker - one-liner"""
-    try:
-        progress_tracker = ui_components.get('progress_tracker')
-        if progress_tracker and hasattr(progress_tracker, 'hide'): progress_tracker.hide()
-        elif 'progress_bar' in ui_components: ui_components['progress_bar'].layout.display = 'none'
-        return True
-    except Exception: return False
-
-def complete_progress_safe(ui_components: Dict[str, Any], message: str = "✅ Selesai") -> bool:
-    """🎉 Complete progress dengan success state - one-liner"""
-    return update_progress_safe(ui_components, 100, message)
-
-def error_progress_safe(ui_components: Dict[str, Any], message: str = "❌ Error") -> bool:
-    """🚨 Set progress error state - one-liner"""
-    return update_progress_safe(ui_components, 0, message)
-
-def reset_progress_safe(ui_components: Dict[str, Any]) -> bool:
-    """🔄 Reset progress ke initial state - one-liner"""
-    return update_progress_safe(ui_components, 0, "🚀 Siap memulai...")
-
-# === VALIDATION & SETUP ===
-def validate_setup_integrity() -> Dict[str, Any]:
-    """✅ Validate setup integrity dengan comprehensive check - one-liner"""
-    try:
-        issues, warnings = [], []
-        smartcash_dir = Path(SMARTCASH_DRIVE_PATH)
-        
-        # Check Drive mount
-        if not test_drive_readiness(): issues.append("Google Drive belum mounted atau tidak dapat diakses")
-        
-        # Check SmartCash directory
-        if not smartcash_dir.exists(): issues.append(f"Directory SmartCash tidak ditemukan: {SMARTCASH_DRIVE_PATH}")
-        
-        # Check required folders
-        for folder in REQUIRED_FOLDERS:
-            folder_path = smartcash_dir / folder
-            if not folder_path.exists(): issues.append(f"Folder tidak ditemukan: {folder}")
-        
-        # Check repo config directory
-        repo_config_dir = Path(REPO_CONFIG_PATH)
-        if not repo_config_dir.exists(): warnings.append("Repo configs not available for sync")
-        
-        return {'valid': len(issues) == 0, 'issues': issues, 'warnings': warnings, 
-                'issue_count': len(issues), 'warning_count': len(warnings)}
-    except Exception: return {'valid': False, 'issues': ['Validation error'], 'warnings': [], 'issue_count': 1, 'warning_count': 0}
-
-def get_prioritized_missing_items(status: Dict[str, Any] = None) -> List[str]:
-    """📋 Get prioritized missing items dari status - one-liner"""
-    try:
-        if not status: status = validate_setup_integrity()
-        missing = status.get('issues', [])
-        priority_order = ['drive_mount', 'folders', 'config_files', 'permissions']
-        return sorted(missing, key=lambda x: next((i for i, p in enumerate(priority_order) if p in x.lower()), 999))
-    except Exception: return []
-
-# === DIRECTORY MANAGEMENT ===
-def ensure_directory_exists(path: str) -> bool:
-    """📁 Ensure directory exists dengan auto-creation - one-liner"""
-    try: Path(path).mkdir(parents=True, exist_ok=True); return True
-    except Exception: return False
-
-def setup_directories(required_folders: List[str] = None) -> Tuple[bool, List[str]]:
-    """📁 Setup required directories dengan auto-creation - one-liner"""
-    try:
-        folders = required_folders or REQUIRED_FOLDERS
-        base_path = Path(SMARTCASH_DRIVE_PATH)
-        created = [folder for folder in folders if ensure_directory_exists(str(base_path / folder))]
-        return len(created) == len(folders), created
-    except Exception: return False, []
-
-# === STATUS & MESSAGE HELPERS ===
-def get_status_message(key: str) -> str:
-    """💬 Get localized status message - one-liner"""
-    return STATUS_MESSAGES.get(key, f"Status: {key}")
-
-def get_progress_message(key: str) -> str:
-    """💬 Get localized progress message - one-liner"""
-    return PROGRESS_MESSAGES.get(key, f"Progress: {key}")
-
-def get_progress_range(operation: str) -> Tuple[int, int]:
-    """📊 Get progress range untuk operation - one-liner"""
-    return PROGRESS_RANGES.get(operation, (0, 100))
-
-def format_log_message(level: str, message: str, emoji: str = "") -> str:
-    """📝 Format log message dengan emoji dan level - one-liner"""
-    level_emojis = {'INFO': 'ℹ️', 'WARNING': '⚠️', 'ERROR': '❌', 'SUCCESS': '✅', 'DEBUG': '🔍'}
-    used_emoji = emoji or level_emojis.get(level.upper(), '📋')
-    return f"{used_emoji} {message}"
-
-# === UI STYLING HELPERS ===
-def create_flexbox_layout(direction: str = 'row', justify: str = 'space-between', align: str = 'center') -> Dict[str, str]:
-    """🎨 Create flexbox layout dengan compact styling - one-liner"""
-    return {'display': 'flex', 'flex_direction': direction, 'justify_content': justify, 'align_items': align, 'gap': '10px'}
-
-def create_compact_text_style(font_size: str = '12px', line_height: str = '1.2') -> Dict[str, str]:
-    """📝 Create compact text style - one-liner"""
-    return {'font_size': font_size, 'line_height': line_height, 'margin': '2px 0', 'padding': '0'}
-
-def create_two_column_flexbox() -> Dict[str, str]:
-    """📐 Create two column flexbox layout untuk tips dan requirements - one-liner"""
-    return {'display': 'flex', 'flex_direction': 'row', 'justify_content': 'space-between', 'align_items': 'flex-start', 'gap': '20px', 'width': '100%'}
-
-def create_column_style() -> Dict[str, str]:
-    """📋 Create individual column style - one-liner"""
-    return {'flex': '1', 'min_width': '0', 'padding': '10px', 'background': '#f8f9fa', 'border_radius': '6px', 'border': '1px solid #e9ecef'}
-
-# === FILE & PATH UTILITIES ===
-def check_file_exists(filepath: str) -> bool:
-    """📄 Check file existence - one-liner"""
-    try: return Path(filepath).exists()
-    except Exception: return False
-
-def get_safe_path(base_path: str, *parts: str) -> str:
-    """🛡️ Get safe path dengan proper joining - one-liner"""
-    try: return str(Path(base_path).joinpath(*parts))
-    except Exception: return base_path
-
-# === ENVIRONMENT INFO ===
-def get_environment_info() -> Dict[str, Any]:
-    """🌍 Get comprehensive environment info - one-liner"""
-    try:
-        colab = is_colab_environment()
-        drive_ready = test_drive_readiness()
-        system_info = get_system_summary_minimal()
-        return {**system_info, 'is_colab': colab, 'drive_ready': drive_ready}
-    except Exception: return {'is_colab': False, 'drive_ready': False, 'platform': 'unknown'}
-
-def validate_environment_requirements() -> Dict[str, Any]:
-    """✅ Validate environment requirements comprehensive - one-liner"""
-    try:
-        env_info = get_environment_info()
-        setup_valid = validate_setup_integrity()
-        return {**env_info, **setup_valid, 'requirements_met': all([env_info.get('is_colab', False), setup_valid.get('drive_ready', False)])}
-    except Exception: return {'requirements_met': False, 'error': 'Validation failed'}
-
-# === CONVENIENCE ONE-LINERS ===
-is_drive_ready = lambda: test_drive_readiness()
-get_smartcash_dir = lambda: Path(SMARTCASH_DRIVE_PATH)
-get_repo_config_dir = lambda: Path(REPO_CONFIG_PATH)
-setup_needed = lambda: len(get_prioritized_missing_items()) > 0
-
-# === CONSTANTS ===
-FLEXBOX_STYLES = {
-    'two_column': create_two_column_flexbox(),
-    'column': create_column_style(),
-    'compact_text': create_compact_text_style()
-}
-
-EMOJI_STATUS = {
-    'ready': '✅', 'error': '❌', 'warning': '⚠️', 'info': 'ℹ️', 
-    'loading': '🔄', 'success': '🎉', 'setup': '🚀', 'check': '🔍'
-}
-
-def debug_ui_components(ui_components: Dict[str, Any]) -> str:
-    """🔧 Debug UI components structure - one-liner"""
-    try: return f"UI Components: {list(ui_components.keys())}" 
-    except Exception: return "UI Components: Error getting keys"
-=======
 import ipywidgets as widgets
 from IPython.display import HTML
 from typing import Dict, Any, Optional
@@ -431,5 +181,4 @@
         }
 
 # Export UIFactory at module level
-__all__ = ['UIFactory']
->>>>>>> 61583e95
+__all__ = ['UIFactory']